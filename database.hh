--- conflicted
+++ resolved
@@ -769,16 +769,12 @@
     void remove_view(view_ptr v);
     const std::vector<view_ptr>& views() const;
     future<> push_view_replica_updates(const schema_ptr& s, const frozen_mutation& fm) const;
-<<<<<<< HEAD
     void add_coordinator_read_latency(utils::estimated_histogram::duration latency);
     std::chrono::milliseconds get_coordinator_read_latency_percentile(double percentile);
-=======
 
     secondary_index::secondary_index_manager& get_index_manager() {
         return _index_manager;
     }
-
->>>>>>> 4045e1ec
 private:
     std::vector<view_ptr> affected_views(const schema_ptr& base, const mutation& update) const;
     future<> generate_and_propagate_view_updates(const schema_ptr& base,
